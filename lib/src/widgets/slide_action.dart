--- conflicted
+++ resolved
@@ -122,6 +122,10 @@
 
   /// The icon to show.
   final IconData icon;
+
+  /// A custom widget to represent the icon.
+  /// If both [icon] and [iconWidget] are set, they will be shown at the same
+  /// time.
   final Widget iconWidget;
 
   /// The caption below the icon.
@@ -141,7 +145,6 @@
         ThemeData.estimateBrightnessForColor(color) == Brightness.light
             ? Colors.black
             : Colors.white;
-<<<<<<< HEAD
 
     final List<Widget> widgets = [];
 
@@ -177,34 +180,12 @@
       );
     }
 
-=======
-    final Text textWidget = Text(
-      caption ?? '',
-      overflow: TextOverflow.ellipsis,
-      style: Theme.of(context)
-          .primaryTextTheme
-          .caption
-          .copyWith(color: foregroundColor ?? estimatedColor),
-    );
->>>>>>> a1b2a35d
     return Container(
       color: color,
       child: Center(
         child: Column(
           mainAxisSize: MainAxisSize.min,
-<<<<<<< HEAD
           children: widgets,
-=======
-          children: <Widget>[
-            Flexible(
-              child: Icon(
-                icon,
-                color: foregroundColor ?? estimatedColor,
-              ),
-            ),
-            Flexible(child: textWidget),
-          ],
->>>>>>> a1b2a35d
         ),
       ),
     );
